<p align="center">
  <a href="https://www.kestra.io">
    <img src="https://kestra.io/banner.png"  alt="Kestra workflow orchestrator" />
  </a>
</p>

<h1 align="center" style="border-bottom: none">
    Event-Driven Declarative Orchestrator
</h1>

<div align="center">
 <a href="https://github.com/kestra-io/kestra/releases"><img src="https://img.shields.io/github/tag-pre/kestra-io/kestra.svg?color=blueviolet" alt="Last Version" /></a>
  <a href="https://github.com/kestra-io/kestra/blob/develop/LICENSE"><img src="https://img.shields.io/github/license/kestra-io/kestra?color=blueviolet" alt="License" /></a>
  <a href="https://github.com/kestra-io/kestra/stargazers"><img src="https://img.shields.io/github/stars/kestra-io/kestra?color=blueviolet&logo=github" alt="Github star" /></a> <br>
<a href="https://kestra.io"><img src="https://img.shields.io/badge/Website-kestra.io-192A4E?color=blueviolet" alt="Kestra infinitely scalable orchestration and scheduling platform"></a>
<a href="https://kestra.io/slack"><img src="https://img.shields.io/badge/Slack-Join%20Community-blueviolet?logo=slack" alt="Slack"></a>
</div>

<br />

<p align="center">
    <a href="https://twitter.com/kestra_io"><img height="25" src="https://kestra.io/twitter.svg" alt="twitter" /></a> &nbsp;
    <a href="https://www.linkedin.com/company/kestra/"><img height="25" src="https://kestra.io/linkedin.svg" alt="linkedin" /></a> &nbsp;
<a href="https://www.youtube.com/@kestra-io"><img height="25" src="https://kestra.io/youtube.svg" alt="youtube" /></a> &nbsp;
</p>

<br />
<p align="center">
    <a href="https://go.kestra.io/video/product-overview" target="_blank">
        <img src="https://kestra.io/startvideo.png" alt="Get started in 4 minutes with Kestra" width="640px" />
    </a>
</p>
<p align="center" style="color:grey;"><i>Get started with Kestra in 4 minutes.</i></p>


# Kestra Odoo Plugin

> Integrate with Odoo ERP system via XML-RPC API

This plugin allows Kestra to interact with [Odoo](https://www.odoo.com/) ERP systems using the XML-RPC API. It provides tasks for querying, creating, updating, and deleting records in Odoo models, enabling seamless integration between your data workflows and Odoo business processes.

## Features

- **Query Odoo Models**: Search and read records from any Odoo model using flexible domain filters
- **Create Records**: Create new records in Odoo models with custom field values
- **Update Records**: Modify existing records by ID with new field values
- **Delete Records**: Remove records from Odoo models
- **Count Records**: Get the count of records matching specific criteria
- **Flexible Authentication**: Secure connection using username/password authentication
- **Dynamic Properties**: Support for Kestra's templating engine in all parameters

## Supported Operations

| Operation | Description | Required Parameters |
|-----------|-------------|-------------------|
| `search_read` | Search and retrieve records | `model`, optional: `filters`, `fields`, `limit`, `offset` |
| `create` | Create new records | `model`, `values` |
| `write` | Update existing records | `model`, `ids`, `values` |
| `unlink` | Delete records | `model`, `ids` |
| `search` | Get record IDs matching criteria | `model`, optional: `filters`, `limit`, `offset` |
| `search_count` | Count records matching criteria | `model`, optional: `filters` |

## Quick Start

### Basic Configuration

All tasks require these basic connection parameters:

**Production Environment:**
```yaml
tasks:
  - id: odoo
    type: io.kestra.plugin.odoo.Query
    url: https://your-odoo-instance.com  # Odoo server URL
    db: your_database                    # Database name
    username: your_username              # Odoo username
    password: your_password              # Odoo password
    model: res.partner                   # Odoo model to operate on
```

**Local Development:**
```yaml
tasks:
  - id: odoo
    type: io.kestra.plugin.odoo.Query
    url: http://localhost:8069           # Local Odoo Docker instance
    db: demo                             # Database name created in setup
    username: test@demo.com              # Email used during database creation
    password: admin                      # Password used during database creation
    model: res.partner                   # Odoo model to operate on
```

### Example: Query Partners

**Production Environment:**
```yaml
Task:
  - id: query_partners
    type: io.kestra.plugin.odoo.Query
    url: https://my-odoo.com
    db: production
    username: api_user
    password: "{{ secret('ODOO_PASSWORD') }}"
    model: res.partner
    operation: search_read
    filters:
      - ["is_company", "=", true]
      - ["customer_rank", ">", 0]
    fields: ["name", "email", "phone", "country_id"]
    limit: 100
```

**Local Development:**
```yaml
Task:
  - id: query_partners
    type: io.kestra.plugin.odoo.Query
    url: http://localhost:8069
    db: demo
    username: test@demo.com
    password: admin
    model: res.partner
    operation: SEARCH_READ
    filters:
      - ["is_company", "=", true]
      - ["customer_rank", ">", 0]
    fields: ["name", "email", "phone", "country_id"]
    limit: 100
```

### Example: Create New Customer

**Production Environment:**
```yaml
tasks:
  - id: create_customer
    type: io.kestra.plugin.odoo.Query
    url: https://my-odoo.com
    db: production
    username: api_user
    password: "{{ secret('ODOO_PASSWORD') }}"
    model: res.partner
    operation: CREATE
    values:
      name: "Acme Corporation"
      email: "contact@acme.com"
      is_company: true
      customer_rank: 1
      supplier_rank: 0
```

**Output includes created record ID:**
```yaml
# The task output will include:
{
  "size": 1,
  "ids": [42],  # The ID of the created record
  "row": null,
  "rows": null,
  "uri": null
}
```

**Local Development:**
```yaml
tasks:
  - id: create_customer
    type: io.kestra.plugin.odoo.Query
    url: http://localhost:8069
    db: demo
    username: test@demo.com
    password: admin
    model: res.partner
    operation: CREATE
    values:
      name: "Acme Corporation"
      email: "contact@acme.com"
      is_company: true
      customer_rank: 1
      supplier_rank: 0
```

### Example: Update Records

**Using static IDs:**
```yaml
tasks:
  - id: update_partners
    type: io.kestra.plugin.odoo.Query
    url: https://my-odoo.com
    db: production
    username: api_user
    password: "{{ secret('ODOO_PASSWORD') }}"
    model: res.partner
    operation: WRITE
    ids: [1, 2, 3]
    values:
      category_id: [[6, 0, [1, 2]]]  # Odoo many2many format
      active: true
```

**Using dynamic ID from previous CREATE task:**
```yaml
tasks:
  - id: create_customer
    type: io.kestra.plugin.odoo.Query
    url: https://my-odoo.com
    db: production
    username: api_user
    password: "{{ secret('ODOO_PASSWORD') }}"
    model: res.partner
    operation: CREATE
    values:
      name: "New Customer"
      email: "new@customer.com"
      is_company: true

  - id: update_customer
    type: io.kestra.plugin.odoo.Query
    url: https://my-odoo.com
    db: production
    username: api_user
    password: "{{ secret('ODOO_PASSWORD') }}"
    model: res.partner
    operation: WRITE
    ids: ["{{ outputs.create_customer.ids[0] }}"]  # Reference created ID
    values:
      phone: "+1-555-0123"
      website: "https://newcustomer.com"
```

### Example: Complete CRUD Workflow Chaining

This example demonstrates how to chain operations using the `ids` field:

```yaml
id: odoo_crud_workflow
namespace: io.kestra.plugin.odoo.examples

tasks:
  # Step 1: Create a new partner
  - id: create_partner
    type: io.kestra.plugin.odoo.Query
    url: "{{ vars.odoo_url }}"
    db: "{{ vars.odoo_db }}"
    username: "{{ vars.odoo_username }}"
    password: "{{ vars.odoo_password }}"
    model: res.partner
    operation: CREATE
    values:
      name: "Workflow Test Partner"
      email: "workflow@test.com"
      is_company: true
      customer_rank: 1

  # Step 2: Update the created partner using its ID
  - id: update_partner
    type: io.kestra.plugin.odoo.Query
    url: "{{ vars.odoo_url }}"
    db: "{{ vars.odoo_db }}"
    username: "{{ vars.odoo_username }}"
    password: "{{ vars.odoo_password }}"
    model: res.partner
    operation: WRITE
    ids: ["{{ outputs.create_partner.ids[0] }}"]
    values:
      phone: "+1-555-WORKFLOW"
      comment: "Updated via workflow chaining"

  # Step 3: Read the updated partner to verify changes
  - id: read_partner
    type: io.kestra.plugin.odoo.Query
    url: "{{ vars.odoo_url }}"
    db: "{{ vars.odoo_db }}"
    username: "{{ vars.odoo_username }}"
    password: "{{ vars.odoo_password }}"
    model: res.partner
    operation: READ
    ids: ["{{ outputs.create_partner.ids[0] }}"]
    fields: ["name", "email", "phone", "comment", "write_date"]

  # Step 4: Clean up - delete the test partner
  - id: delete_partner
    type: io.kestra.plugin.odoo.Query
    url: "{{ vars.odoo_url }}"
    db: "{{ vars.odoo_db }}"
    username: "{{ vars.odoo_username }}"
    password: "{{ vars.odoo_password }}"
    model: res.partner
    operation: UNLINK
    ids: ["{{ outputs.create_partner.ids[0] }}"]

variables:
  odoo_url: http://localhost:8069
  odoo_db: demo
  odoo_username: test@demo.com
  odoo_password: admin
```

## Installation

Add this plugin to your Kestra instance:

```bash
./kestra plugins install io.kestra.plugin:plugin-odoo:LATEST
```

## Local Development Setup

For local development and testing, you can run Odoo using Docker Compose:

### Prerequisites
- Docker and Docker Compose installed
- Port 8069 available

### Setup Local Odoo Instance

1. **Start Odoo and PostgreSQL containers:**
   ```bash
   docker-compose -f odoo-docker-compose.yml up -d
   ```

2. **Access Odoo Database Manager:**
   Open your browser and go to `http://localhost:8069`

3. **Create Database:**
   - Master Password: `admin`
   - Database Name: `demo`
   - Email: `test@demo.com`
   - Password: `admin`
   - Check "Demo Data" for sample records

4. **Use these credentials in your workflows:**
   - URL: `http://localhost:8069`
   - Database: `demo`
   - Username: `test@demo.com`
   - Password: `admin`

### Stop Local Instance
```bash
<<<<<<< HEAD

docker compose -f docker-compose.yml down
=======
docker-compose -f odoo-docker-compose.yml down
>>>>>>> 571d63ea
```

### Example Workflows

Two comprehensive example workflows are available:

**1. `odoo_example.yml` - Production-Ready Examples**
- Demonstrates all operations with proper error handling
- Shows workflow chaining using the `ids` field
- Includes both local and production configurations
- Features advanced filtering and multiple record operations

**2. `local-odoo-test-workflow.yml` - Integration Testing**
- Complete CRUD cycle testing
- Verification of all operations against local Odoo
- Designed for CI/CD pipeline integration

To run the example workflows:
1. Ensure your local Odoo instance is running (for local examples)
2. Import the workflow into your Kestra instance
3. Configure variables for your environment
4. Execute manually or set up triggers

## Development

### Prerequisites
- Java 21
- Docker

### Running tests
```bash
./gradlew check --parallel
```

### Local Development

**VSCode**: Follow the README.md within the `.devcontainer` folder for development setup.

**Other IDEs**:
```bash
./gradlew shadowJar && docker build -t kestra-odoo . && docker run --rm -p 8080:8080 kestra-odoo server local
```

Visit http://localhost:8080 to test your plugin.

## Documentation
* Full documentation can be found under: [kestra.io/docs](https://kestra.io/docs)
* Documentation for developing a plugin is included in the [Plugin Developer Guide](https://kestra.io/docs/plugin-developer-guide/)


## License
Apache 2.0 © [Kestra Technologies](https://kestra.io)


## Stay up to date

We release new versions every month. Give the [main repository](https://github.com/kestra-io/kestra) a star to stay up to date with the latest releases and get notified about future updates.

![Star the repo](https://kestra.io/star.gif)<|MERGE_RESOLUTION|>--- conflicted
+++ resolved
@@ -338,12 +338,8 @@
 
 ### Stop Local Instance
 ```bash
-<<<<<<< HEAD
-
 docker compose -f docker-compose.yml down
-=======
-docker-compose -f odoo-docker-compose.yml down
->>>>>>> 571d63ea
+
 ```
 
 ### Example Workflows
