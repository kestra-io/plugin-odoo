--- conflicted
+++ resolved
@@ -9,11 +9,9 @@
       - "8080:8080"
     volumes:
       - ./build/libs/:/app/plugins/
-<<<<<<< HEAD
     depends_on:
       - odoo
-=======
->>>>>>> cd0446f4
+
 
   postgres:
     image: postgres:13
@@ -67,12 +65,4 @@
   data:
     driver: local
   db:
-<<<<<<< HEAD
     driver: local
-=======
-    driver: local
-
-networks:
-  default:
-    name: odoo-network
->>>>>>> cd0446f4
